/*
 * Licensed to the Apache Software Foundation (ASF) under one or more
 * contributor license agreements.  See the NOTICE file distributed with
 * this work for additional information regarding copyright ownership.
 * The ASF licenses this file to You under the Apache License, Version 2.0
 * (the "License"); you may not use this file except in compliance with
 * the License.  You may obtain a copy of the License at
 *
 *    http://www.apache.org/licenses/LICENSE-2.0
 *
 * Unless required by applicable law or agreed to in writing, software
 * distributed under the License is distributed on an "AS IS" BASIS,
 * WITHOUT WARRANTIES OR CONDITIONS OF ANY KIND, either express or implied.
 * See the License for the specific language governing permissions and
 * limitations under the License.
 */

package org.apache.spark.streaming.dstream


import scala.deprecated
import scala.collection.mutable.HashMap
import scala.reflect.ClassTag

import java.io.{IOException, ObjectInputStream, ObjectOutputStream}

import org.apache.spark.Logging
import org.apache.spark.rdd.RDD
import org.apache.spark.storage.StorageLevel
import org.apache.spark.util.MetadataCleaner
import org.apache.spark.streaming._
import org.apache.spark.streaming.StreamingContext._
import org.apache.spark.streaming.scheduler.Job
import org.apache.spark.streaming.Duration

/**
 * A Discretized Stream (DStream), the basic abstraction in Spark Streaming, is a continuous
 * sequence of RDDs (of the same type) representing a continuous stream of data (see
 * org.apache.spark.rdd.RDD in the Spark core documentation for more details on RDDs).
 * DStreams can either be created from live data (such as, data from Kafka, Flume, sockets, HDFS)
 * or it can be generated by transforming existing DStreams using operations such as `map`,
 * `window` and `reduceByKeyAndWindow`. While a Spark Streaming program is running, each DStream
 * periodically generates a RDD, either from live data or by transforming the RDD generated by a
 * parent DStream.
 *
 * This class contains the basic operations available on all DStreams, such as `map`, `filter` and
 * `window`. In addition, [[org.apache.spark.streaming.dstream.PairDStreamFunctions]] contains
 * operations available only on DStreams of key-value pairs, such as `groupByKeyAndWindow` and
 * `join`. These operations are automatically available on any DStream of pairs
 * (e.g., DStream[(Int, Int)] through implicit conversions when
 * `org.apache.spark.streaming.StreamingContext._` is imported.
 *
 * DStreams internally is characterized by a few basic properties:
 *  - A list of other DStreams that the DStream depends on
 *  - A time interval at which the DStream generates an RDD
 *  - A function that is used to generate an RDD after each time interval
 *
 * There are two types of DStream operations - __transformations__
 */

abstract class DStream[T: ClassTag] (
    @transient private[streaming] var ssc: StreamingContext
  ) extends Serializable with Logging {

  // =======================================================================
  // Methods that should be implemented by subclasses of DStream
  // =======================================================================

  /** Time interval after which the DStream generates a RDD */
  def slideDuration: Duration

  /** List of parent DStreams on which this DStream depends on */
  def dependencies: List[DStream[_]]

  /** Method that generates a RDD for the given time */
  def compute (validTime: Time): Option[RDD[T]]

  // =======================================================================
  // Methods and fields available on all DStreams
  // =======================================================================

  // RDDs generated, marked as private[streaming] so that testsuites can access it
  @transient
  private[streaming] var generatedRDDs = new HashMap[Time, RDD[T]] ()

  // Time zero for the DStream
  private[streaming] var zeroTime: Time = null

  // Duration for which the DStream will remember each RDD created
  private[streaming] var rememberDuration: Duration = null

  // Storage level of the RDDs in the stream
  private[streaming] var storageLevel: StorageLevel = StorageLevel.NONE

  // Checkpoint details
  private[streaming] val mustCheckpoint = false
  private[streaming] var checkpointDuration: Duration = null
  private[streaming] val checkpointData = new DStreamCheckpointData(this)

  // Reference to whole DStream graph
  private[streaming] var graph: DStreamGraph = null

  private[streaming] def isInitialized = (zeroTime != null)

  // Duration for which the DStream requires its parent DStream to remember each RDD created
  private[streaming] def parentRememberDuration = rememberDuration

  /** Return the StreamingContext associated with this DStream */
  def context = ssc

  /** Persist the RDDs of this DStream with the given storage level */
  def persist(level: StorageLevel): DStream[T] = {
    if (this.isInitialized) {
      throw new UnsupportedOperationException(
        "Cannot change storage level of an DStream after streaming context has started")
    }
    this.storageLevel = level
    this
  }

  /** Persist RDDs of this DStream with the default storage level (MEMORY_ONLY_SER) */
  def persist(): DStream[T] = persist(StorageLevel.MEMORY_ONLY_SER)

  /** Persist RDDs of this DStream with the default storage level (MEMORY_ONLY_SER) */
  def cache(): DStream[T] = persist()

  /**
   * Enable periodic checkpointing of RDDs of this DStream
   * @param interval Time interval after which generated RDD will be checkpointed
   */
  def checkpoint(interval: Duration): DStream[T] = {
    if (isInitialized) {
      throw new UnsupportedOperationException(
        "Cannot change checkpoint interval of an DStream after streaming context has started")
    }
    persist()
    checkpointDuration = interval
    this
  }

  /**
   * Initialize the DStream by setting the "zero" time, based on which
   * the validity of future times is calculated. This method also recursively initializes
   * its parent DStreams.
   */
  private[streaming] def initialize(time: Time) {
    if (zeroTime != null && zeroTime != time) {
      throw new Exception("ZeroTime is already initialized to " + zeroTime
        + ", cannot initialize it again to " + time)
    }
    zeroTime = time

    // Set the checkpoint interval to be slideDuration or 10 seconds, which ever is larger
    if (mustCheckpoint && checkpointDuration == null) {
      checkpointDuration = slideDuration * math.ceil(Seconds(10) / slideDuration).toInt
      logInfo("Checkpoint interval automatically set to " + checkpointDuration)
    }

    // Set the minimum value of the rememberDuration if not already set
    var minRememberDuration = slideDuration
    if (checkpointDuration != null && minRememberDuration <= checkpointDuration) {
      // times 2 just to be sure that the latest checkpoint is not forgotten (#paranoia)
      minRememberDuration = checkpointDuration * 2
    }
    if (rememberDuration == null || rememberDuration < minRememberDuration) {
      rememberDuration = minRememberDuration
    }

    // Initialize the dependencies
    dependencies.foreach(_.initialize(zeroTime))
  }

  private[streaming] def validate() {
    assert(rememberDuration != null, "Remember duration is set to null")

    assert(
      !mustCheckpoint || checkpointDuration != null,
      "The checkpoint interval for " + this.getClass.getSimpleName + " has not been set." +
        " Please use DStream.checkpoint() to set the interval."
    )

    assert(
     checkpointDuration == null || context.sparkContext.checkpointDir.isDefined,
      "The checkpoint directory has not been set. Please use StreamingContext.checkpoint()" +
      " or SparkContext.checkpoint() to set the checkpoint directory."
    )

    assert(
      checkpointDuration == null || checkpointDuration >= slideDuration,
      "The checkpoint interval for " + this.getClass.getSimpleName + " has been set to " +
        checkpointDuration + " which is lower than its slide time (" + slideDuration + "). " +
        "Please set it to at least " + slideDuration + "."
    )

    assert(
      checkpointDuration == null || checkpointDuration.isMultipleOf(slideDuration),
      "The checkpoint interval for " + this.getClass.getSimpleName + " has been set to " +
        checkpointDuration + " which not a multiple of its slide time (" + slideDuration + "). " +
        "Please set it to a multiple " + slideDuration + "."
    )

    assert(
      checkpointDuration == null || storageLevel != StorageLevel.NONE,
      "" + this.getClass.getSimpleName + " has been marked for checkpointing but the storage " +
        "level has not been set to enable persisting. Please use DStream.persist() to set the " +
        "storage level to use memory for better checkpointing performance."
    )

    assert(
      checkpointDuration == null || rememberDuration > checkpointDuration,
      "The remember duration for " + this.getClass.getSimpleName + " has been set to " +
        rememberDuration + " which is not more than the checkpoint interval (" +
        checkpointDuration + "). Please set it to higher than " + checkpointDuration + "."
    )

    val metadataCleanerDelay = MetadataCleaner.getDelaySeconds(ssc.conf)
    logInfo("metadataCleanupDelay = " + metadataCleanerDelay)
    assert(
      metadataCleanerDelay < 0 || rememberDuration.milliseconds < metadataCleanerDelay * 1000,
      "It seems you are doing some DStream window operation or setting a checkpoint interval " +
        "which requires " + this.getClass.getSimpleName + " to remember generated RDDs for more " +
        "than " + rememberDuration.milliseconds / 1000 + " seconds. But Spark's metadata cleanup" +
        "delay is set to " + metadataCleanerDelay + " seconds, which is not sufficient. Please " +
        "set the Java property 'spark.cleaner.delay' to more than " +
        math.ceil(rememberDuration.milliseconds / 1000.0).toInt + " seconds."
    )

    dependencies.foreach(_.validate())

    logInfo("Slide time = " + slideDuration)
    logInfo("Storage level = " + storageLevel)
    logInfo("Checkpoint interval = " + checkpointDuration)
    logInfo("Remember duration = " + rememberDuration)
    logInfo("Initialized and validated " + this)
  }

  private[streaming] def setContext(s: StreamingContext) {
    if (ssc != null && ssc != s) {
      throw new Exception("Context is already set in " + this + ", cannot set it again")
    }
    ssc = s
    logInfo("Set context for " + this)
    dependencies.foreach(_.setContext(ssc))
  }

  private[streaming] def setGraph(g: DStreamGraph) {
    if (graph != null && graph != g) {
      throw new Exception("Graph is already set in " + this + ", cannot set it again")
    }
    graph = g
    dependencies.foreach(_.setGraph(graph))
  }

  private[streaming] def remember(duration: Duration) {
    if (duration != null && duration > rememberDuration) {
      rememberDuration = duration
      logInfo("Duration for remembering RDDs set to " + rememberDuration + " for " + this)
    }
    dependencies.foreach(_.remember(parentRememberDuration))
  }

  /** Checks whether the 'time' is valid wrt slideDuration for generating RDD */
  private[streaming] def isTimeValid(time: Time): Boolean = {
    if (!isInitialized) {
      throw new Exception (this + " has not been initialized")
    } else if (time <= zeroTime || ! (time - zeroTime).isMultipleOf(slideDuration)) {
      logInfo("Time " + time + " is invalid as zeroTime is " + zeroTime +
        " and slideDuration is " + slideDuration + " and difference is " + (time - zeroTime))
      false
    } else {
      logDebug("Time " + time + " is valid")
      true
    }
  }

  /**
   * Retrieve a precomputed RDD of this DStream, or computes the RDD. This is an internal
   * method that should not be called directly.
   */
  private[streaming] def getOrCompute(time: Time): Option[RDD[T]] = {
    // If this DStream was not initialized (i.e., zeroTime not set), then do it
    // If RDD was already generated, then retrieve it from HashMap
    generatedRDDs.get(time) match {

      // If an RDD was already generated and is being reused, then
      // probably all RDDs in this DStream will be reused and hence should be cached
      case Some(oldRDD) => Some(oldRDD)

      // if RDD was not generated, and if the time is valid
      // (based on sliding time of this DStream), then generate the RDD
      case None => {
        if (isTimeValid(time)) {
          compute(time) match {
            case Some(newRDD) =>
              if (storageLevel != StorageLevel.NONE) {
                newRDD.persist(storageLevel)
                logInfo("Persisting RDD " + newRDD.id + " for time " +
                  time + " to " + storageLevel + " at time " + time)
              }
              if (checkpointDuration != null &&
                (time - zeroTime).isMultipleOf(checkpointDuration)) {
                newRDD.checkpoint()
                logInfo("Marking RDD " + newRDD.id + " for time " + time +
                  " for checkpointing at time " + time)
              }
              generatedRDDs.put(time, newRDD)
              Some(newRDD)
            case None =>
              None
          }
        } else {
          None
        }
      }
    }
  }

  /**
   * Generate a SparkStreaming job for the given time. This is an internal method that
   * should not be called directly. This default implementation creates a job
   * that materializes the corresponding RDD. Subclasses of DStream may override this
   * to generate their own jobs.
   */
  private[streaming] def generateJob(time: Time): Option[Job] = {
    getOrCompute(time) match {
      case Some(rdd) => {
        val jobFunc = () => {
          val emptyFunc = { (iterator: Iterator[T]) => {} }
          context.sparkContext.runJob(rdd, emptyFunc)
        }
        Some(new Job(time, jobFunc))
      }
      case None => None
    }
  }

  /**
   * Clear metadata that are older than `rememberDuration` of this DStream.
   * This is an internal method that should not be called directly. This default
   * implementation clears the old generated RDDs. Subclasses of DStream may override
   * this to clear their own metadata along with the generated RDDs.
   */
  private[streaming] def clearMetadata(time: Time) {
    val oldRDDs = generatedRDDs.filter(_._1 <= (time - rememberDuration))
    generatedRDDs --= oldRDDs.keys
    if (ssc.conf.getBoolean("spark.streaming.unpersist", false)) {
      logDebug("Unpersisting old RDDs: " + oldRDDs.keys.mkString(", "))
      oldRDDs.values.foreach(_.unpersist(false))
    }
    logDebug("Cleared " + oldRDDs.size + " RDDs that were older than " +
      (time - rememberDuration) + ": " + oldRDDs.keys.mkString(", "))
    dependencies.foreach(_.clearMetadata(time))
  }

  /* Adds metadata to the Stream while it is running.
   * This method should be overwritten by sublcasses of InputDStream.
   */
  private[streaming] def addMetadata(metadata: Any) {
    if (metadata != null) {
      logInfo("Dropping Metadata: " + metadata.toString)
    }
  }

  /**
   * Refresh the list of checkpointed RDDs that will be saved along with checkpoint of
   * this stream. This is an internal method that should not be called directly. This is
   * a default implementation that saves only the file names of the checkpointed RDDs to
   * checkpointData. Subclasses of DStream (especially those of InputDStream) may override
   * this method to save custom checkpoint data.
   */
  private[streaming] def updateCheckpointData(currentTime: Time) {
    logDebug("Updating checkpoint data for time " + currentTime)
    checkpointData.update(currentTime)
    dependencies.foreach(_.updateCheckpointData(currentTime))
    logDebug("Updated checkpoint data for time " + currentTime + ": " + checkpointData)
  }

  private[streaming] def clearCheckpointData(time: Time) {
    logDebug("Clearing checkpoint data")
    checkpointData.cleanup(time)
    dependencies.foreach(_.clearCheckpointData(time))
    logDebug("Cleared checkpoint data")
  }

  /**
   * Restore the RDDs in generatedRDDs from the checkpointData. This is an internal method
   * that should not be called directly. This is a default implementation that recreates RDDs
   * from the checkpoint file names stored in checkpointData. Subclasses of DStream that
   * override the updateCheckpointData() method would also need to override this method.
   */
  private[streaming] def restoreCheckpointData() {
    // Create RDDs from the checkpoint data
    logInfo("Restoring checkpoint data")
    checkpointData.restore()
    dependencies.foreach(_.restoreCheckpointData())
    logInfo("Restored checkpoint data")
  }

  @throws(classOf[IOException])
  private def writeObject(oos: ObjectOutputStream) {
    logDebug(this.getClass().getSimpleName + ".writeObject used")
    if (graph != null) {
      graph.synchronized {
        if (graph.checkpointInProgress) {
          oos.defaultWriteObject()
        } else {
          val msg = "Object of " + this.getClass.getName + " is being serialized " +
            " possibly as a part of closure of an RDD operation. This is because " +
            " the DStream object is being referred to from within the closure. " +
            " Please rewrite the RDD operation inside this DStream to avoid this. " +
            " This has been enforced to avoid bloating of Spark tasks " +
            " with unnecessary objects."
          throw new java.io.NotSerializableException(msg)
        }
      }
    } else {
      throw new java.io.NotSerializableException(
        "Graph is unexpectedly null when DStream is being serialized.")
    }
  }

  @throws(classOf[IOException])
  private def readObject(ois: ObjectInputStream) {
    logDebug(this.getClass().getSimpleName + ".readObject used")
    ois.defaultReadObject()
    generatedRDDs = new HashMap[Time, RDD[T]] ()
  }

  // =======================================================================
  // DStream operations
  // =======================================================================

  /** Return a new DStream by applying a function to all elements of this DStream. */
  def map[U: ClassTag](mapFunc: T => U): DStream[U] = {
    new MappedDStream(this, context.sparkContext.clean(mapFunc))
  }

  /**
   * Return a new DStream by applying a function to all elements of this DStream,
   * and then flattening the results
   */
  def flatMap[U: ClassTag](flatMapFunc: T => Traversable[U]): DStream[U] = {
    new FlatMappedDStream(this, context.sparkContext.clean(flatMapFunc))
  }

  /** Return a new DStream containing only the elements that satisfy a predicate. */
  def filter(filterFunc: T => Boolean): DStream[T] = new FilteredDStream(this, filterFunc)

  /**
   * Return a new DStream in which each RDD is generated by applying glom() to each RDD of
   * this DStream. Applying glom() to an RDD coalesces all elements within each partition into
   * an array.
   */
  def glom(): DStream[Array[T]] = new GlommedDStream(this)


  /**
   * Return a new DStream with an increased or decreased level of parallelism. Each RDD in the
   * returned DStream has exactly numPartitions partitions.
   */
  def repartition(numPartitions: Int): DStream[T] = this.transform(_.repartition(numPartitions))

  /**
   * Return a new DStream in which each RDD is generated by applying mapPartitions() to each RDDs
   * of this DStream. Applying mapPartitions() to an RDD applies a function to each partition
   * of the RDD.
   */
  def mapPartitions[U: ClassTag](
      mapPartFunc: Iterator[T] => Iterator[U],
      preservePartitioning: Boolean = false
    ): DStream[U] = {
    new MapPartitionedDStream(this, context.sparkContext.clean(mapPartFunc), preservePartitioning)
  }

  /**
   * Return a new DStream in which each RDD has a single element generated by reducing each RDD
   * of this DStream.
   */
  def reduce(reduceFunc: (T, T) => T): DStream[T] =
    this.map(x => (null, x)).reduceByKey(reduceFunc, 1).map(_._2)

  /**
   * Return a new DStream in which each RDD has a single element generated by counting each RDD
   * of this DStream.
   */
  def count(): DStream[Long] = {
    this.map(_ => (null, 1L))
        .transform(_.union(context.sparkContext.makeRDD(Seq((null, 0L)), 1)))
        .reduceByKey(_ + _)
        .map(_._2)
  }

  /**
   * Return a new DStream in which each RDD contains the counts of each distinct value in
   * each RDD of this DStream. Hash partitioning is used to generate
   * the RDDs with `numPartitions` partitions (Spark's default number of partitions if
   * `numPartitions` not specified).
   */
  def countByValue(numPartitions: Int = ssc.sc.defaultParallelism): DStream[(T, Long)] =
    this.map(x => (x, 1L)).reduceByKey((x: Long, y: Long) => x + y, numPartitions)

  /**
   * Apply a function to each RDD in this DStream. This is an output operator, so
   * 'this' DStream will be registered as an output stream and therefore materialized.
   */
  @deprecated("use foreachRDD", "0.9.0")
  def foreach(foreachFunc: RDD[T] => Unit) = this.foreachRDD(foreachFunc)

  /**
   * Apply a function to each RDD in this DStream. This is an output operator, so
   * 'this' DStream will be registered as an output stream and therefore materialized.
   */
  @deprecated("use foreachRDD", "0.9.0")
  def foreach(foreachFunc: (RDD[T], Time) => Unit) = this.foreachRDD(foreachFunc)

  /**
   * Apply a function to each RDD in this DStream. This is an output operator, so
   * 'this' DStream will be registered as an output stream and therefore materialized.
   */
  def foreachRDD(foreachFunc: RDD[T] => Unit) {
    this.foreachRDD((r: RDD[T], t: Time) => foreachFunc(r))
  }

  /**
   * Apply a function to each RDD in this DStream. This is an output operator, so
   * 'this' DStream will be registered as an output stream and therefore materialized.
   */
  def foreachRDD(foreachFunc: (RDD[T], Time) => Unit) {
    new ForEachDStream(this, context.sparkContext.clean(foreachFunc)).register()
  }

  /**
   * Return a new DStream in which each RDD is generated by applying a function
   * on each RDD of 'this' DStream.
   */
  def transform[U: ClassTag](transformFunc: RDD[T] => RDD[U]): DStream[U] = {
    transform((r: RDD[T], t: Time) => context.sparkContext.clean(transformFunc(r)))
  }

  /**
   * Return a new DStream in which each RDD is generated by applying a function
   * on each RDD of 'this' DStream.
   */
  def transform[U: ClassTag](transformFunc: (RDD[T], Time) => RDD[U]): DStream[U] = {
    //new TransformedDStream(this, context.sparkContext.clean(transformFunc))
    val cleanedF = context.sparkContext.clean(transformFunc)
    val realTransformFunc =  (rdds: Seq[RDD[_]], time: Time) => {
      assert(rdds.length == 1)
      cleanedF(rdds.head.asInstanceOf[RDD[T]], time)
    }
    new TransformedDStream[U](Seq(this), realTransformFunc)
  }

  /**
   * Return a new DStream in which each RDD is generated by applying a function
   * on each RDD of 'this' DStream and 'other' DStream.
   */
  def transformWith[U: ClassTag, V: ClassTag](
      other: DStream[U], transformFunc: (RDD[T], RDD[U]) => RDD[V]
    ): DStream[V] = {
    val cleanedF = ssc.sparkContext.clean(transformFunc)
    transformWith(other, (rdd1: RDD[T], rdd2: RDD[U], time: Time) => cleanedF(rdd1, rdd2))
  }

  /**
   * Return a new DStream in which each RDD is generated by applying a function
   * on each RDD of 'this' DStream and 'other' DStream.
   */
  def transformWith[U: ClassTag, V: ClassTag](
      other: DStream[U], transformFunc: (RDD[T], RDD[U], Time) => RDD[V]
    ): DStream[V] = {
    val cleanedF = ssc.sparkContext.clean(transformFunc)
    val realTransformFunc = (rdds: Seq[RDD[_]], time: Time) => {
      assert(rdds.length == 2)
      val rdd1 = rdds(0).asInstanceOf[RDD[T]]
      val rdd2 = rdds(1).asInstanceOf[RDD[U]]
      cleanedF(rdd1, rdd2, time)
    }
    new TransformedDStream[V](Seq(this, other), realTransformFunc)
  }

  /**
   * Print the first ten elements of each RDD generated in this DStream. This is an output
   * operator, so this DStream will be registered as an output stream and there materialized.
   */
  def print() {
    def foreachFunc = (rdd: RDD[T], time: Time) => {
      val first11 = rdd.take(11)
      println ("-------------------------------------------")
      println ("Time: " + time)
      println ("-------------------------------------------")
      first11.take(10).foreach(println)
      if (first11.size > 10) println("...")
      println()
    }
    new ForEachDStream(this, context.sparkContext.clean(foreachFunc)).register()
  }

  /**
   * Return a new DStream in which each RDD contains all the elements in seen in a
   * sliding window of time over this DStream. The new DStream generates RDDs with
   * the same interval as this DStream.
   * @param windowDuration width of the window; must be a multiple of this DStream's interval.
   */
  def window(windowDuration: Duration): DStream[T] = window(windowDuration, this.slideDuration)

  /**
   * Return a new DStream in which each RDD contains all the elements in seen in a
   * sliding window of time over this DStream.
   * @param windowDuration width of the window; must be a multiple of this DStream's
   *                       batching interval
   * @param slideDuration  sliding interval of the window (i.e., the interval after which
   *                       the new DStream will generate RDDs); must be a multiple of this
   *                       DStream's batching interval
   */
  def window(windowDuration: Duration, slideDuration: Duration): DStream[T] = {
    new WindowedDStream(this, windowDuration, slideDuration)
  }

  /**
   * Return a new DStream in which each RDD has a single element generated by reducing all
   * elements in a sliding window over this DStream.
   * @param reduceFunc associative reduce function
   * @param windowDuration width of the window; must be a multiple of this DStream's
   *                       batching interval
   * @param slideDuration  sliding interval of the window (i.e., the interval after which
   *                       the new DStream will generate RDDs); must be a multiple of this
   *                       DStream's batching interval
   */
  def reduceByWindow(
      reduceFunc: (T, T) => T,
      windowDuration: Duration,
      slideDuration: Duration
    ): DStream[T] = {
    this.reduce(reduceFunc).window(windowDuration, slideDuration).reduce(reduceFunc)
  }

  /**
   * Return a new DStream in which each RDD has a single element generated by reducing all
   * elements in a sliding window over this DStream. However, the reduction is done incrementally
   * using the old window's reduced value :
   *  1. reduce the new values that entered the window (e.g., adding new counts)
   *  2. "inverse reduce" the old values that left the window (e.g., subtracting old counts)
   *  This is more efficient than reduceByWindow without "inverse reduce" function.
   *  However, it is applicable to only "invertible reduce functions".
   * @param reduceFunc associative reduce function
   * @param invReduceFunc inverse reduce function
   * @param windowDuration width of the window; must be a multiple of this DStream's
   *                       batching interval
   * @param slideDuration  sliding interval of the window (i.e., the interval after which
   *                       the new DStream will generate RDDs); must be a multiple of this
   *                       DStream's batching interval
   */
  def reduceByWindow(
      reduceFunc: (T, T) => T,
      invReduceFunc: (T, T) => T,
      windowDuration: Duration,
      slideDuration: Duration
    ): DStream[T] = {
      this.map(x => (1, x))
          .reduceByKeyAndWindow(reduceFunc, invReduceFunc, windowDuration, slideDuration, 1)
          .map(_._2)
  }

  /**
   * Return a new DStream in which each RDD has a single element generated by counting the number
   * of elements in a sliding window over this DStream. Hash partitioning is used to generate
   * the RDDs with Spark's default number of partitions.
   * @param windowDuration width of the window; must be a multiple of this DStream's
   *                       batching interval
   * @param slideDuration  sliding interval of the window (i.e., the interval after which
   *                       the new DStream will generate RDDs); must be a multiple of this
   *                       DStream's batching interval
   */
  def countByWindow(windowDuration: Duration, slideDuration: Duration): DStream[Long] = {
    this.map(_ => 1L).reduceByWindow(_ + _, _ - _, windowDuration, slideDuration)
  }

  /**
   * Return a new DStream in which each RDD contains the count of distinct elements in
   * RDDs in a sliding window over this DStream. Hash partitioning is used to generate
   * the RDDs with `numPartitions` partitions (Spark's default number of partitions if
   * `numPartitions` not specified).
   * @param windowDuration width of the window; must be a multiple of this DStream's
   *                       batching interval
   * @param slideDuration  sliding interval of the window (i.e., the interval after which
   *                       the new DStream will generate RDDs); must be a multiple of this
   *                       DStream's batching interval
   * @param numPartitions  number of partitions of each RDD in the new DStream.
   */
  def countByValueAndWindow(
      windowDuration: Duration,
      slideDuration: Duration,
      numPartitions: Int = ssc.sc.defaultParallelism
    ): DStream[(T, Long)] = {

    this.map(x => (x, 1L)).reduceByKeyAndWindow(
      (x: Long, y: Long) => x + y,
      (x: Long, y: Long) => x - y,
      windowDuration,
      slideDuration,
      numPartitions,
      (x: (T, Long)) => x._2 != 0L
    )
  }

  /**
   * Return a new DStream by unifying data of another DStream with this DStream.
   * @param that Another DStream having the same slideDuration as this DStream.
   */
  def union(that: DStream[T]): DStream[T] = new UnionDStream[T](Array(this, that))

  /**
   * Return all the RDDs defined by the Interval object (both end times included)
   */
  def slice(interval: Interval): Seq[RDD[T]] = {
    slice(interval.beginTime, interval.endTime)
  }

  /**
   * Return all the RDDs between 'fromTime' to 'toTime' (both included)
   */
  def slice(fromTime: Time, toTime: Time): Seq[RDD[T]] = {
    if (!(fromTime - zeroTime).isMultipleOf(slideDuration)) {
      logWarning("fromTime (" + fromTime + ") is not a multiple of slideDuration ("
        + slideDuration + ")")
    }
    if (!(toTime - zeroTime).isMultipleOf(slideDuration)) {
      logWarning("toTime (" + fromTime + ") is not a multiple of slideDuration ("
        + slideDuration + ")")
    }
    val alignedToTime = toTime.floor(slideDuration)
    val alignedFromTime = fromTime.floor(slideDuration)

    logInfo("Slicing from " + fromTime + " to " + toTime +
      " (aligned to " + alignedFromTime + " and " + alignedToTime + ")")

    alignedFromTime.to(alignedToTime, slideDuration).flatMap(time => {
      if (time >= zeroTime) getOrCompute(time) else None
    })
  }

  /**
   * Save each RDD in this DStream as a Sequence file of serialized objects.
   * The file name at each batch interval is generated based on `prefix` and
   * `suffix`: "prefix-TIME_IN_MS.suffix".
   */
  def saveAsObjectFiles(prefix: String, suffix: String = "") {
    val saveFunc = (rdd: RDD[T], time: Time) => {
      val file = rddToFileName(prefix, suffix, time)
      rdd.saveAsObjectFile(file)
    }
    this.foreachRDD(saveFunc)
  }

  /**
   * Save each RDD in this DStream as at text file, using string representation
   * of elements. The file name at each batch interval is generated based on
   * `prefix` and `suffix`: "prefix-TIME_IN_MS.suffix".
   */
  def saveAsTextFiles(prefix: String, suffix: String = "") {
    val saveFunc = (rdd: RDD[T], time: Time) => {
      val file = rddToFileName(prefix, suffix, time)
      rdd.saveAsTextFile(file)
    }
    this.foreachRDD(saveFunc)
  }

  /**
<<<<<<< HEAD
   * Register this DStream as an output DStream.
   */
  private[streaming] def register() {
    ssc.graph.addOutputStream(this)
=======
   * Register this streaming as an output stream. This would ensure that RDDs of this
   * DStream will be generated.
   */
  def register(): DStream[T] = {
    ssc.registerOutputStream(this)
    this
>>>>>>> fdaabdc6
  }
}<|MERGE_RESOLUTION|>--- conflicted
+++ resolved
@@ -767,18 +767,11 @@
   }
 
   /**
-<<<<<<< HEAD
-   * Register this DStream as an output DStream.
-   */
-  private[streaming] def register() {
-    ssc.graph.addOutputStream(this)
-=======
    * Register this streaming as an output stream. This would ensure that RDDs of this
    * DStream will be generated.
    */
-  def register(): DStream[T] = {
-    ssc.registerOutputStream(this)
+  private[streaming] def register(): DStream[T] = {
+    ssc.graph.addOutputStream(this)
     this
->>>>>>> fdaabdc6
   }
 }