package spark.deploy.worker

import akka.actor.{ActorRef, ActorContext}
import scala.concurrent.Await
import akka.pattern.ask
import akka.util.Timeout
import scala.concurrent.duration._
import spray.routing.Directives
import spray.httpx.TwirlSupport._
import spray.httpx.SprayJsonSupport._
import spray.http.MediaTypes._

import spark.deploy.{WorkerState, RequestWorkerState}
import spark.deploy.JsonProtocol._
import java.io.File

/**
 * Web UI server for the standalone worker.
 */
private[spark]
<<<<<<< HEAD
class WorkerWebUI(worker: ActorRef)(implicit val context: ActorContext) extends Directives {
  import context.dispatcher

  val actorSystem         = context.system
  val RESOURCE_DIR        = "spark/deploy/worker/webui"
  val STATIC_RESOURCE_DIR = "spark/deploy/static"

  implicit val timeout = Timeout(1 seconds)

=======
class WorkerWebUI(val actorSystem: ActorSystem, worker: ActorRef, workDir: File) extends Directives {
  val RESOURCE_DIR = "spark/deploy/worker/webui"
  val STATIC_RESOURCE_DIR = "spark/deploy/static"
  
  implicit val timeout = Timeout(10 seconds)
  
>>>>>>> 17e076de
  val handler = {
    get {
      (path("")  & parameters('format ?)) {
        case Some(js) if js.equalsIgnoreCase("json") => {
          val future = (worker ? RequestWorkerState).mapTo[WorkerState]
          respondWithMediaType(`application/json`) { ctx =>
            ctx.complete(future)
          }
        }
        case _ =>
          complete {
            val future = (worker ? RequestWorkerState).mapTo[WorkerState]
            future.map { workerState =>
              spark.deploy.worker.html.index(workerState)
            }
          }
      } ~
      path("log") {
<<<<<<< HEAD
        parameters("jobId", "executorId", "logType") { (jobId, executorId, logType) =>
          respondWithMediaType(`text/plain`) {
            getFromFile("work/" + jobId + "/" + executorId + "/" + logType)
=======
        parameters("appId", "executorId", "logType") { (appId, executorId, logType) =>
          respondWithMediaType(cc.spray.http.MediaTypes.`text/plain`) {
            getFromFileName(workDir.getPath() + "/" + appId + "/" + executorId + "/" + logType)
>>>>>>> 17e076de
          }
        }
      } ~
      pathPrefix("static") {
        getFromResourceDirectory(STATIC_RESOURCE_DIR)
      } ~
      getFromResourceDirectory(RESOURCE_DIR)
    }
  }
}<|MERGE_RESOLUTION|>--- conflicted
+++ resolved
@@ -18,24 +18,12 @@
  * Web UI server for the standalone worker.
  */
 private[spark]
-<<<<<<< HEAD
-class WorkerWebUI(worker: ActorRef)(implicit val context: ActorContext) extends Directives {
-  import context.dispatcher
-
-  val actorSystem         = context.system
-  val RESOURCE_DIR        = "spark/deploy/worker/webui"
-  val STATIC_RESOURCE_DIR = "spark/deploy/static"
-
-  implicit val timeout = Timeout(1 seconds)
-
-=======
 class WorkerWebUI(val actorSystem: ActorSystem, worker: ActorRef, workDir: File) extends Directives {
   val RESOURCE_DIR = "spark/deploy/worker/webui"
   val STATIC_RESOURCE_DIR = "spark/deploy/static"
-  
+
   implicit val timeout = Timeout(10 seconds)
-  
->>>>>>> 17e076de
+
   val handler = {
     get {
       (path("")  & parameters('format ?)) {
@@ -54,15 +42,9 @@
           }
       } ~
       path("log") {
-<<<<<<< HEAD
         parameters("jobId", "executorId", "logType") { (jobId, executorId, logType) =>
           respondWithMediaType(`text/plain`) {
-            getFromFile("work/" + jobId + "/" + executorId + "/" + logType)
-=======
-        parameters("appId", "executorId", "logType") { (appId, executorId, logType) =>
-          respondWithMediaType(cc.spray.http.MediaTypes.`text/plain`) {
             getFromFileName(workDir.getPath() + "/" + appId + "/" + executorId + "/" + logType)
->>>>>>> 17e076de
           }
         }
       } ~
